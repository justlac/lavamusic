const { MessageEmbed, MessageActionRow, MessageButton } = require("discord.js");

module.exports = {
    name: "invite",
    category: "Information",
    aliases: [ "addme" ],
    description: "invite LavaMusic",
    args: false,
    usage: "",
    permission: [],
    owner: false,
   execute: async (message, args, client, prefix) => {
         
         
    const row = new MessageActionRow()
			.addComponents(
<<<<<<< HEAD
     new MessageButton()
    .setLabel("Invite")
    .setStyle("LINK")
    .setURL(`https://discord.com/api/oauth2/authorize?client_id=${client.user.id}&permissions=36768832&scope=applications.commands%20bot`),
		new MessageButton()
=======
      new MessageButton()
    .setLabel("Invite")
    .setStyle("LINK")
    .setURL(`https://discord.com/api/oauth2/authorize?client_id=${client.user.id}&permissions=36768832&scope=applications.commands%20bot`),
    new MessageButton()
>>>>>>> 7b8b8c02
    .setLabel("GitHub")
    .setStyle("LINK")
    .setURL("https://github.com/brblacky/lavamusic"),
    new MessageButton()
    .setLabel("Support")
    .setStyle("LINK")
    .setURL("https://discord.gg/gfcv94hDhv")
			);

          const mainPage = new MessageEmbed()
<<<<<<< HEAD
            .setAuthor({ name: 'LavaMusic', iconURL: 'https://media.discordapp.net/attachments/845318824323448882/876690332333514752/1629089649835.png'})
            .setThumbnail('https://media.discordapp.net/attachments/845318824323448882/876690332333514752/1629089649835.png')
=======
            .setAuthor({ name: 'LavaMusic', iconURL: 'https://media.discordapp.net/attachments/876035356460462090/888434725235097610/20210820_124325.png'})
            .setThumbnail('https://media.discordapp.net/attachments/876035356460462090/888434725235097610/20210820_124325.png')
>>>>>>> 7b8b8c02
            .setColor('#303236')
            .addField('invite lavamusic', `[Here](https://discord.com/api/oauth2/authorize?client_id=${client.user.id}&permissions=36768832&scope=applications.commands%20bot)`, true)
           message.reply({embeds: [mainPage], components: [row]})
    }
}<|MERGE_RESOLUTION|>--- conflicted
+++ resolved
@@ -14,19 +14,11 @@
          
     const row = new MessageActionRow()
 			.addComponents(
-<<<<<<< HEAD
-     new MessageButton()
-    .setLabel("Invite")
-    .setStyle("LINK")
-    .setURL(`https://discord.com/api/oauth2/authorize?client_id=${client.user.id}&permissions=36768832&scope=applications.commands%20bot`),
-		new MessageButton()
-=======
-      new MessageButton()
+    new MessageButton()
     .setLabel("Invite")
     .setStyle("LINK")
     .setURL(`https://discord.com/api/oauth2/authorize?client_id=${client.user.id}&permissions=36768832&scope=applications.commands%20bot`),
     new MessageButton()
->>>>>>> 7b8b8c02
     .setLabel("GitHub")
     .setStyle("LINK")
     .setURL("https://github.com/brblacky/lavamusic"),
@@ -37,13 +29,8 @@
 			);
 
           const mainPage = new MessageEmbed()
-<<<<<<< HEAD
-            .setAuthor({ name: 'LavaMusic', iconURL: 'https://media.discordapp.net/attachments/845318824323448882/876690332333514752/1629089649835.png'})
-            .setThumbnail('https://media.discordapp.net/attachments/845318824323448882/876690332333514752/1629089649835.png')
-=======
             .setAuthor({ name: 'LavaMusic', iconURL: 'https://media.discordapp.net/attachments/876035356460462090/888434725235097610/20210820_124325.png'})
             .setThumbnail('https://media.discordapp.net/attachments/876035356460462090/888434725235097610/20210820_124325.png')
->>>>>>> 7b8b8c02
             .setColor('#303236')
             .addField('invite lavamusic', `[Here](https://discord.com/api/oauth2/authorize?client_id=${client.user.id}&permissions=36768832&scope=applications.commands%20bot)`, true)
            message.reply({embeds: [mainPage], components: [row]})
