<<<<<<< HEAD
const {
  EmbedBuilder,
  ActionRowBuilder,
  ButtonBuilder,
  ButtonStyle,
} = require("discord.js");
=======
const { EmbedBuilder, ActionRowBuilder, ButtonBuilder, ButtonStyle } = require("discord.js");
>>>>>>> 1f61abc7
const { convertTime } = require("../../utils/convert.js");
const { trackStartEventHandler } = require("../../utils/functions");
const db = require("../../schema/setup");
module.exports = async (client, player, track, payload) => {
<<<<<<< HEAD
  let guild = client.guilds.cache.get(player.guild);
  if (!guild) return;
  let channel = guild.channels.cache.get(player.textChannel);
  if (!channel) return;
  let data = await db.findOne({ Guild: guild.id });
  if (data && data.Channel) {
    let textChannel = guild.channels.cache.get(data.Channel);
    const id = data.Message;
    if (channel.id === textChannel.id) {
      return await trackStartEventHandler(
        id,
        textChannel,
        player,
        track,
        client
      );
    } else {
      await trackStartEventHandler(id, textChannel, player, track, client);
    }
  }
  const emojiplay = client.emoji.play;
  const volumeEmoji = client.emoji.volumehigh;
  const emojistop = client.emoji.stop;
  const emojipause = client.emoji.pause;
  const emojiresume = client.emoji.resume;
  const emojiskip = client.emoji.skip;
  const thing = new EmbedBuilder()
    .setDescription(
      `${emojiplay} **Started Playing**\n [${track.title}](${
        track.uri
      }) - \`[${convertTime(track.duration)}]\``
    )
    .setThumbnail(track.thumbnail ?? (await client.manager.getMetaThumbnail(track.uri)))
    .setColor(client.embedColor)
    .setTimestamp();
  const But1 = new ButtonBuilder()
    .setCustomId("vdown")
    .setEmoji({ name: "🔉" })
    .setStyle(ButtonStyle.Secondary);

  const But2 = new ButtonBuilder()
    .setCustomId("stop")
    .setEmoji({ name: "⏹️" })
    .setStyle(ButtonStyle.Secondary);

  const But3 = new ButtonBuilder()
    .setCustomId("pause")
    .setEmoji({ name: "⏸️" })
    .setStyle(ButtonStyle.Secondary);

  const But4 = new ButtonBuilder()
    .setCustomId("skip")
    .setEmoji({ name: "⏭️" })
    .setStyle(ButtonStyle.Secondary);

  const But5 = new ButtonBuilder()
    .setCustomId("vup")
    .setEmoji({ name: "🔊" })
    .setStyle(ButtonStyle.Secondary);

  const row = new ActionRowBuilder().addComponents(
    But1,
    But2,
    But3,
    But4,
    But5
  );

  const m = await channel.send({ embeds: [thing], components: [row] });
  await player.setNowplayingMessage(m);

  const embed = new EmbedBuilder().setColor(client.embedColor).setTimestamp();
  const collector = m.createMessageComponentCollector({
    filter: (b) => {
      if (
        b.guild.members.me.voice.channel &&
        b.guild.members.me.voice.channelId === b.member.voice.channelId
      )
        return true;
      else {
        b.reply({
          content: `You are not connected to ${b.guild.members.me.voice.channel.toString()} to use this buttons.`,
          ephemeral: true,
        });
        return false;
      }
    },
    time: track.duration,
  });
  collector.on("collect", async (i) => {
    await i.deferReply({
      ephemeral: false,
    });
    if (i.customId === "vdown") {
      if (!player) {
        return collector.stop();
      }
      let amount = Number(player.volume) - 10;
      await player.setVolume(amount);
      i.editReply({
        embeds: [
          embed
            .setAuthor({
              name: i.member.user.tag,
              iconURL: i.member.user.displayAvatarURL(),
            })
            .setDescription(
              `${volumeEmoji} The current volume is: **${amount}**`
            ),
        ],
      }).then((msg) => {
        setTimeout(() => {
          msg.delete();
        }, 10000);
      });
    } else if (i.customId === "stop") {
      if (!player) {
        return collector.stop();
      }
      await player.stop();
      await player.queue.clear();
      i.editReply({
        embeds: [
          embed
            .setAuthor({
              name: i.member.user.tag,
              iconURL: i.member.user.displayAvatarURL(),
            })
            .setDescription(`${emojistop} Stopped the music`),
        ],
      }).then((msg) => {
        setTimeout(() => {
          msg.delete();
        }, 10000);
      });
      return collector.stop();
    } else if (i.customId === "pause") {
      if (!player) {
        return collector.stop();
      }
      player.pause(!player.paused);
      const Text = player.paused
        ? `${emojipause} **Paused**`
        : `${emojiresume} **Resume**`;
      i.editReply({
        embeds: [
          embed
            .setAuthor({
              name: i.member.user.tag,
              iconURL: i.member.user.displayAvatarURL(),
            })
            .setDescription(
              `${Text} \n[${player.queue.current.title}](${player.queue.current.uri})`
            ),
        ],
      }).then((msg) => {
        setTimeout(() => {
          msg.delete();
        }, 10000);
      });
    } else if (i.customId === "skip") {
      if (!player) {
        return collector.stop();
      }
      await player.stop();
      i.editReply({
        embeds: [
          embed
            .setAuthor({
              name: i.member.user.tag,
              iconURL: i.member.user.displayAvatarURL(),
            })
            .setDescription(
              `${emojiskip} **Skipped**\n[${player.queue.current.title}](${player.queue.current.uri})`
            ),
        ],
      }).then((msg) => {
        setTimeout(() => {
          msg.delete();
        }, 10000);
      });
      if (track.length === 1) {
        return collector.stop();
      }
    } else if (i.customId === "vup") {
      if (!player) {
        return collector.stop();
      }
      let amount = Number(player.volume) + 10;
      if (amount >= 150)
        return i
          .editReply({
            embeds: [
              embed
                .setAuthor({
                  name: i.member.user.tag,
                  iconURL: i.member.user.displayAvatarURL(),
                })
                .setDescription(
                  `Cannot higher the player volume further more.`
                ),
            ],
          })
          .then((msg) => {
            setTimeout(() => {
              msg.delete();
            }, 10000);
          });
      await player.setVolume(amount);
      i.editReply({
        embeds: [
          embed
            .setAuthor({
              name: i.member.user.tag,
              iconURL: i.member.user.displayAvatarURL(),
            })
            .setDescription(
              `${volumeEmoji} The current volume is: **${amount}**`
            ),
        ],
      }).then((msg) => {
        setTimeout(() => {
          msg.delete();
        }, 10000);
      });
      return;
    }
  });
=======
    let guild = client.guilds.cache.get(player.guild);
    if (!guild) return;
    let channel = guild.channels.cache.get(player.textChannel);
    if (!channel) return;
    let data = await db.findOne({ Guild: guild.id });
    if (data && data.Channel) {
        if(!data.Channel)
            data.Channel= channel.id;
        
        let textChannel = guild.channels.cache.get(data.Channel);
        console.log(data.Channel + "" + textChannel);
        if (!textChannel) {
            try {
                
                textChannel = await guild.channels.fetch(data.Channel);
            } catch {
                channel.send("Please run /setup as I am unable to find the channel");

                console.log("Does the channel even exsit? Falling back to channel the player is made in.");
                textChannel= channel;
                
            }
        }

        
        const id = data.Message;
        if (channel.id === textChannel.id) {
            return await trackStartEventHandler(id, textChannel, player, track, client);
        } else {
            await trackStartEventHandler(id, textChannel, player, track, client);
        }
    }
    console.log(data.Channel)
    const emojiplay = client.emoji.play;
    const volumeEmoji = client.emoji.volumehigh;
    const emojistop = client.emoji.stop;
    const emojipause = client.emoji.pause;
    const emojiresume = client.emoji.resume;
    const emojiskip = client.emoji.skip;
    const thing = new EmbedBuilder()
        .setDescription(`${emojiplay} **Started Playing**\n [${track.title}](${track.uri}) - \`[${convertTime(track.duration)}]\``)
        .setThumbnail(track.thumbnail)
        .setColor(client.embedColor)
        .setTimestamp();
    const But1 = new ButtonBuilder().setCustomId("vdown").setEmoji({ name: "🔉" }).setStyle(ButtonStyle.Secondary);
    const But2 = new ButtonBuilder().setCustomId("stop").setEmoji({ name: "⏹️" }).setStyle(ButtonStyle.Secondary);
    const But3 = new ButtonBuilder().setCustomId("pause").setEmoji({ name: "⏸️" }).setStyle(ButtonStyle.Secondary);
    const But4 = new ButtonBuilder().setCustomId("skip").setEmoji({ name: "⏭️" }).setStyle(ButtonStyle.Secondary);
    const But5 = new ButtonBuilder().setCustomId("vup").setEmoji({ name: "🔊" }).setStyle(ButtonStyle.Secondary);
    const row = new ActionRowBuilder().addComponents(But1, But2, But3, But4, But5);
    const m = await channel.send({ embeds: [thing], components: [row] });
    await player.setNowplayingMessage(m);
    const embed = new EmbedBuilder()
        .setColor(client.embedColor)
        .setTimestamp();
    const collector = m.createMessageComponentCollector({
        filter: (b) => {
            if (b.guild.members.me.voice.channel && b.guild.members.me.voice.channelId === b.member.voice.channelId) return true;
            else {
                b.reply({ content: `You are not connected to ${b.guild.members.me.voice.channel.toString()} to use this buttons.`, ephemeral: true });
                return false;
            }
        },
        time: track.duration,
    });
    collector.on("collect", async (i) => {
        await i.deferReply({
            ephemeral: false,
        });
        if (i.customId === "vdown") {
            if (!player) {
                return collector.stop();
            }
            let amount = Number(player.volume) - 10;
            await player.setVolume(amount);
            i.editReply({ embeds: [embed.setAuthor({ name: i.member.user.tag, iconURL: i.member.user.displayAvatarURL() }).setDescription(`${volumeEmoji} The current volume is: **${amount}**`)] }).then((msg) => {
                setTimeout(() => {
                    msg.delete();
                }, 10000);
            });
        } else if (i.customId === "stop") {
            if (!player) {
                return collector.stop();
            }
            await player.stop();
            await player.queue.clear();
            i.editReply({ embeds: [embed.setAuthor({ name: i.member.user.tag, iconURL: i.member.user.displayAvatarURL() }).setDescription(`${emojistop} Stopped the music`)] }).then((msg) => {
                setTimeout(() => {
                    msg.delete();
                }, 10000);
            });
            return collector.stop();
        } else if (i.customId === "pause") {
            if (!player) {
                return collector.stop();
            }
            player.pause(!player.paused);
            const Text = player.paused ? `${emojipause} **Paused**` : `${emojiresume} **Resume**`;
            i.editReply({ embeds: [embed.setAuthor({ name: i.member.user.tag, iconURL: i.member.user.displayAvatarURL() }).setDescription(`${Text} \n[${player.queue.current.title}](${player.queue.current.uri})`)] }).then((msg) => {
                setTimeout(() => {
                    msg.delete();
                }, 10000);
            });
        } else if (i.customId === "skip") {
            if (!player) {
                return collector.stop();
            }

            await player.stop();
            i.editReply({ embeds: [embed.setAuthor({ name: i.member.user.tag, iconURL: i.member.user.displayAvatarURL() }).setDescription(`${emojiskip} **Skipped**\n[${player.queue.current.title}](${player.queue.current.uri})`)] }).then(
                (msg) => {
                    setTimeout(() => {
                        msg.delete();
                    }, 10000);
                }
            );
            if (track.length === 1) {
                return collector.stop();
            }
        } else if (i.customId === "vup") {
            if (!player) {
                return collector.stop();
            }
            let amount = Number(player.volume) + 10;
            if (amount >= 150)
                return i.editReply({ embeds: [embed.setAuthor({ name: i.member.user.tag, iconURL: i.member.user.displayAvatarURL() }).setDescription(`Cannot higher the player volume further more.`)] }).then((msg) => {
                    setTimeout(() => {
                        msg.delete();
                    }, 10000);
                });
            await player.setVolume(amount);
            i.editReply({ embeds: [embed.setAuthor({ name: i.member.user.tag, iconURL: i.member.user.displayAvatarURL() }).setDescription(`${volumeEmoji} The current volume is: **${amount}**`)] }).then((msg) => {
                setTimeout(() => {
                    msg.delete();
                }, 10000);
            });
            return;
        }
    });
>>>>>>> 1f61abc7
};<|MERGE_RESOLUTION|>--- conflicted
+++ resolved
@@ -1,25 +1,36 @@
-<<<<<<< HEAD
 const {
   EmbedBuilder,
   ActionRowBuilder,
   ButtonBuilder,
   ButtonStyle,
 } = require("discord.js");
-=======
-const { EmbedBuilder, ActionRowBuilder, ButtonBuilder, ButtonStyle } = require("discord.js");
->>>>>>> 1f61abc7
 const { convertTime } = require("../../utils/convert.js");
 const { trackStartEventHandler } = require("../../utils/functions");
 const db = require("../../schema/setup");
 module.exports = async (client, player, track, payload) => {
-<<<<<<< HEAD
   let guild = client.guilds.cache.get(player.guild);
   if (!guild) return;
   let channel = guild.channels.cache.get(player.textChannel);
   if (!channel) return;
   let data = await db.findOne({ Guild: guild.id });
   if (data && data.Channel) {
+    if (!data.Channel) data.Channel = channel.id;
+
     let textChannel = guild.channels.cache.get(data.Channel);
+    console.log(data.Channel + "" + textChannel);
+    if (!textChannel) {
+      try {
+        textChannel = await guild.channels.fetch(data.Channel);
+      } catch {
+        channel.send("Please run /setup as I am unable to find the channel");
+
+        console.log(
+          "Does the channel even exsit? Falling back to channel the player is made in."
+        );
+        textChannel = channel;
+      }
+    }
+
     const id = data.Message;
     if (channel.id === textChannel.id) {
       return await trackStartEventHandler(
@@ -33,6 +44,7 @@
       await trackStartEventHandler(id, textChannel, player, track, client);
     }
   }
+  console.log(data.Channel);
   const emojiplay = client.emoji.play;
   const volumeEmoji = client.emoji.volumehigh;
   const emojistop = client.emoji.stop;
@@ -45,34 +57,31 @@
         track.uri
       }) - \`[${convertTime(track.duration)}]\``
     )
-    .setThumbnail(track.thumbnail ?? (await client.manager.getMetaThumbnail(track.uri)))
+    .setThumbnail(
+      track.thumbnail ?? (await client.manager.getMetaThumbnail(track.uri))
+    )
     .setColor(client.embedColor)
     .setTimestamp();
   const But1 = new ButtonBuilder()
     .setCustomId("vdown")
     .setEmoji({ name: "🔉" })
     .setStyle(ButtonStyle.Secondary);
-
   const But2 = new ButtonBuilder()
     .setCustomId("stop")
     .setEmoji({ name: "⏹️" })
     .setStyle(ButtonStyle.Secondary);
-
   const But3 = new ButtonBuilder()
     .setCustomId("pause")
     .setEmoji({ name: "⏸️" })
     .setStyle(ButtonStyle.Secondary);
-
   const But4 = new ButtonBuilder()
     .setCustomId("skip")
     .setEmoji({ name: "⏭️" })
     .setStyle(ButtonStyle.Secondary);
-
   const But5 = new ButtonBuilder()
     .setCustomId("vup")
     .setEmoji({ name: "🔊" })
     .setStyle(ButtonStyle.Secondary);
-
   const row = new ActionRowBuilder().addComponents(
     But1,
     But2,
@@ -80,10 +89,8 @@
     But4,
     But5
   );
-
   const m = await channel.send({ embeds: [thing], components: [row] });
   await player.setNowplayingMessage(m);
-
   const embed = new EmbedBuilder().setColor(client.embedColor).setTimestamp();
   const collector = m.createMessageComponentCollector({
     filter: (b) => {
@@ -177,6 +184,7 @@
       if (!player) {
         return collector.stop();
       }
+
       await player.stop();
       i.editReply({
         embeds: [
@@ -241,145 +249,4 @@
       return;
     }
   });
-=======
-    let guild = client.guilds.cache.get(player.guild);
-    if (!guild) return;
-    let channel = guild.channels.cache.get(player.textChannel);
-    if (!channel) return;
-    let data = await db.findOne({ Guild: guild.id });
-    if (data && data.Channel) {
-        if(!data.Channel)
-            data.Channel= channel.id;
-        
-        let textChannel = guild.channels.cache.get(data.Channel);
-        console.log(data.Channel + "" + textChannel);
-        if (!textChannel) {
-            try {
-                
-                textChannel = await guild.channels.fetch(data.Channel);
-            } catch {
-                channel.send("Please run /setup as I am unable to find the channel");
-
-                console.log("Does the channel even exsit? Falling back to channel the player is made in.");
-                textChannel= channel;
-                
-            }
-        }
-
-        
-        const id = data.Message;
-        if (channel.id === textChannel.id) {
-            return await trackStartEventHandler(id, textChannel, player, track, client);
-        } else {
-            await trackStartEventHandler(id, textChannel, player, track, client);
-        }
-    }
-    console.log(data.Channel)
-    const emojiplay = client.emoji.play;
-    const volumeEmoji = client.emoji.volumehigh;
-    const emojistop = client.emoji.stop;
-    const emojipause = client.emoji.pause;
-    const emojiresume = client.emoji.resume;
-    const emojiskip = client.emoji.skip;
-    const thing = new EmbedBuilder()
-        .setDescription(`${emojiplay} **Started Playing**\n [${track.title}](${track.uri}) - \`[${convertTime(track.duration)}]\``)
-        .setThumbnail(track.thumbnail)
-        .setColor(client.embedColor)
-        .setTimestamp();
-    const But1 = new ButtonBuilder().setCustomId("vdown").setEmoji({ name: "🔉" }).setStyle(ButtonStyle.Secondary);
-    const But2 = new ButtonBuilder().setCustomId("stop").setEmoji({ name: "⏹️" }).setStyle(ButtonStyle.Secondary);
-    const But3 = new ButtonBuilder().setCustomId("pause").setEmoji({ name: "⏸️" }).setStyle(ButtonStyle.Secondary);
-    const But4 = new ButtonBuilder().setCustomId("skip").setEmoji({ name: "⏭️" }).setStyle(ButtonStyle.Secondary);
-    const But5 = new ButtonBuilder().setCustomId("vup").setEmoji({ name: "🔊" }).setStyle(ButtonStyle.Secondary);
-    const row = new ActionRowBuilder().addComponents(But1, But2, But3, But4, But5);
-    const m = await channel.send({ embeds: [thing], components: [row] });
-    await player.setNowplayingMessage(m);
-    const embed = new EmbedBuilder()
-        .setColor(client.embedColor)
-        .setTimestamp();
-    const collector = m.createMessageComponentCollector({
-        filter: (b) => {
-            if (b.guild.members.me.voice.channel && b.guild.members.me.voice.channelId === b.member.voice.channelId) return true;
-            else {
-                b.reply({ content: `You are not connected to ${b.guild.members.me.voice.channel.toString()} to use this buttons.`, ephemeral: true });
-                return false;
-            }
-        },
-        time: track.duration,
-    });
-    collector.on("collect", async (i) => {
-        await i.deferReply({
-            ephemeral: false,
-        });
-        if (i.customId === "vdown") {
-            if (!player) {
-                return collector.stop();
-            }
-            let amount = Number(player.volume) - 10;
-            await player.setVolume(amount);
-            i.editReply({ embeds: [embed.setAuthor({ name: i.member.user.tag, iconURL: i.member.user.displayAvatarURL() }).setDescription(`${volumeEmoji} The current volume is: **${amount}**`)] }).then((msg) => {
-                setTimeout(() => {
-                    msg.delete();
-                }, 10000);
-            });
-        } else if (i.customId === "stop") {
-            if (!player) {
-                return collector.stop();
-            }
-            await player.stop();
-            await player.queue.clear();
-            i.editReply({ embeds: [embed.setAuthor({ name: i.member.user.tag, iconURL: i.member.user.displayAvatarURL() }).setDescription(`${emojistop} Stopped the music`)] }).then((msg) => {
-                setTimeout(() => {
-                    msg.delete();
-                }, 10000);
-            });
-            return collector.stop();
-        } else if (i.customId === "pause") {
-            if (!player) {
-                return collector.stop();
-            }
-            player.pause(!player.paused);
-            const Text = player.paused ? `${emojipause} **Paused**` : `${emojiresume} **Resume**`;
-            i.editReply({ embeds: [embed.setAuthor({ name: i.member.user.tag, iconURL: i.member.user.displayAvatarURL() }).setDescription(`${Text} \n[${player.queue.current.title}](${player.queue.current.uri})`)] }).then((msg) => {
-                setTimeout(() => {
-                    msg.delete();
-                }, 10000);
-            });
-        } else if (i.customId === "skip") {
-            if (!player) {
-                return collector.stop();
-            }
-
-            await player.stop();
-            i.editReply({ embeds: [embed.setAuthor({ name: i.member.user.tag, iconURL: i.member.user.displayAvatarURL() }).setDescription(`${emojiskip} **Skipped**\n[${player.queue.current.title}](${player.queue.current.uri})`)] }).then(
-                (msg) => {
-                    setTimeout(() => {
-                        msg.delete();
-                    }, 10000);
-                }
-            );
-            if (track.length === 1) {
-                return collector.stop();
-            }
-        } else if (i.customId === "vup") {
-            if (!player) {
-                return collector.stop();
-            }
-            let amount = Number(player.volume) + 10;
-            if (amount >= 150)
-                return i.editReply({ embeds: [embed.setAuthor({ name: i.member.user.tag, iconURL: i.member.user.displayAvatarURL() }).setDescription(`Cannot higher the player volume further more.`)] }).then((msg) => {
-                    setTimeout(() => {
-                        msg.delete();
-                    }, 10000);
-                });
-            await player.setVolume(amount);
-            i.editReply({ embeds: [embed.setAuthor({ name: i.member.user.tag, iconURL: i.member.user.displayAvatarURL() }).setDescription(`${volumeEmoji} The current volume is: **${amount}**`)] }).then((msg) => {
-                setTimeout(() => {
-                    msg.delete();
-                }, 10000);
-            });
-            return;
-        }
-    });
->>>>>>> 1f61abc7
 };