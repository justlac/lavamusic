--- conflicted
+++ resolved
@@ -46,7 +46,6 @@
                */
               const sliced = result.tracks.slice(0, 5).sort();
 
-<<<<<<< HEAD
               if (
                 focused.value.match(
                   /(?:https:\/\/open\.spotify\.com\/|spotify:)(?:.+)?(track|playlist|artist|episode|show|album)[\/:]([A-Za-z0-9]+)/ ||
@@ -62,23 +61,11 @@
                     value: focused.value,
                   }))
                 );
-
-                return;
               }
-
               await interaction.respond(
                 sliced.map((track) => ({
                   name: track.title,
                   value: track.uri,
-=======
-              await interaction.respond(
-                sliced.map((track) => ({
-                  name: track.title,
-                  value:
-                    track.identifier ?? focused.value.length >= 100
-                      ? focused.name
-                      : focused.value
->>>>>>> 1f61abc7
                 }))
               );
             } else if (result.loadType === "LOAD_FAILED" || "NO_MATCHES")
