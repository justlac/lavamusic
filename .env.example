TOKEN="" # Your bot token.

CLIENT_ID="" # Your bot's client ID (If this value is left blank, bots cannot be invited using /invite or /about commands.).

PREFIX="!" # Your prefix.

OWNER_IDS=["",""] # Your discord id (You can add multiple ids.).

<<<<<<< HEAD
GUILD_ID= "" # Your server ID (If you want to use the for single server).

PRODUCTION="true" # true for production.

BOT_STATUS= "online" # Your bot status (online, dnd, idle, invisible or offline).
=======
GUILD_ID="" # Your server ID(If you want to use the for single server).

PRODUCTION="true" # true for production.

BOT_STATUS="online" # Your bot status(online, dnd, idle, invisible or offline).
>>>>>>> 46499a62

BOT_ACTIVITY_TYPE=0 # Activity type is a number from 0 to 5. See more here: https://discord.com/developers/docs/topics/gateway-events#activity-object-activity-types

BOT_ACTIVITY="Lavamusic" # Your bot activity

<<<<<<< HEAD
DATABASE_URL= "" # Your database url (If you want to use sqlite, then you can leave it blank.).
=======
DATABASE_URL="" # Your database url(If you want to use sqlite, then you can leave it blank.).
>>>>>>> 46499a62

AUTO_NODE="false" # true for auto node. It is gave from lavainfo-api (https://lavainfo-api.deno.dev).

LAVALINK_URL="localhost:2333" # Your Lavalink url (If auto node is true, then you can leave it blank)

LAVALINK_AUTH="youshallnotpass" # Your Lavalink password (If auto node is true, then you can leave it blank.).

LAVALINK_NAME="Lavamusic" # Your Lavalink name (If auto node is true, then you can leave it blank.).

<<<<<<< HEAD
LAVALINK_SECURE= "false" # true for secure Lavalink (If auto node is true, then you can leave it blank.).

SEARCH_ENGINE= "ytsearch" # ytsearch (YouTube Search), spsearch (Spotify Search), scsearch (SoundCloud Search) or ytmsearch (YouTube Music Search).
=======
LAVALINK_SECURE="false" # true for secure Lavalink(If auto node is true, then you can leave it blank.).

SEARCH_ENGINE="ytsearch" # ytsearch(YouTube Search), spsearch(Spotify Search), scsearch(SoundCloud Search) or ytmsearch(YouTube Music Search).
>>>>>>> 46499a62

MAX_PLAYLIST_SIZE="100" # Max playlist size.

MAX_QUEUE_SIZE="100" # Max queue size.

KEEP_ALIVE="false" # true for keep alive in https://replit.com

LOG_CHANNEL_ID="" # If you enter this, you will be able to receive the status of Lavalink nodes and guild join/leave logs through the corresponding channel.<|MERGE_RESOLUTION|>--- conflicted
+++ resolved
@@ -1,57 +1,39 @@
-TOKEN="" # Your bot token.
+TOKEN = "" # Your bot token.
 
-CLIENT_ID="" # Your bot's client ID (If this value is left blank, bots cannot be invited using /invite or /about commands.).
+CLIENT_ID = "" # Your bot's client ID (If this value is left blank, bots cannot be invited using /invite or /about commands.).
 
-PREFIX="!" # Your prefix.
+PREFIX = "!" # Your prefix.
 
-OWNER_IDS=["",""] # Your discord id (You can add multiple ids.).
+OWNER_IDS = ["",""] # Your discord id (You can add multiple ids.).
 
-<<<<<<< HEAD
-GUILD_ID= "" # Your server ID (If you want to use the for single server).
+GUILD_ID = "" # Your server ID (If you want to use the for single server).
 
-PRODUCTION="true" # true for production.
+PRODUCTION = "true" # true for production.
 
-BOT_STATUS= "online" # Your bot status (online, dnd, idle, invisible or offline).
-=======
-GUILD_ID="" # Your server ID(If you want to use the for single server).
+BOT_STATUS = "online" # Your bot status (online, dnd, idle, invisible or offline).
 
-PRODUCTION="true" # true for production.
+BOT_ACTIVITY_TYPE = 0 # Activity type is a number from 0 to 5. See more here: https://discord.com/developers/docs/topics/gateway-events#activity-object-activity-types
 
-BOT_STATUS="online" # Your bot status(online, dnd, idle, invisible or offline).
->>>>>>> 46499a62
+BOT_ACTIVITY = "Lavamusic" # Your bot activity
 
-BOT_ACTIVITY_TYPE=0 # Activity type is a number from 0 to 5. See more here: https://discord.com/developers/docs/topics/gateway-events#activity-object-activity-types
+DATABASE_URL = "" # Your database url (If you want to use sqlite, then you can leave it blank.).
 
-BOT_ACTIVITY="Lavamusic" # Your bot activity
+AUTO_NODE = "false" # true for auto node. It is gave from lavainfo-api (https://lavainfo-api.deno.dev).
 
-<<<<<<< HEAD
-DATABASE_URL= "" # Your database url (If you want to use sqlite, then you can leave it blank.).
-=======
-DATABASE_URL="" # Your database url(If you want to use sqlite, then you can leave it blank.).
->>>>>>> 46499a62
+LAVALINK_URL = "localhost:2333" # Your Lavalink url (If auto node is true, then you can leave it blank)
 
-AUTO_NODE="false" # true for auto node. It is gave from lavainfo-api (https://lavainfo-api.deno.dev).
+LAVALINK_AUTH = "youshallnotpass" # Your Lavalink password (If auto node is true, then you can leave it blank.).
 
-LAVALINK_URL="localhost:2333" # Your Lavalink url (If auto node is true, then you can leave it blank)
+LAVALINK_NAME = "Lavamusic" # Your Lavalink name (If auto node is true, then you can leave it blank.).
 
-LAVALINK_AUTH="youshallnotpass" # Your Lavalink password (If auto node is true, then you can leave it blank.).
+LAVALINK_SECURE = "false" # true for secure Lavalink (If auto node is true, then you can leave it blank.).
 
-LAVALINK_NAME="Lavamusic" # Your Lavalink name (If auto node is true, then you can leave it blank.).
+SEARCH_ENGINE = "ytsearch" # ytsearch (YouTube Search), spsearch (Spotify Search), scsearch (SoundCloud Search) or ytmsearch (YouTube Music Search).
 
-<<<<<<< HEAD
-LAVALINK_SECURE= "false" # true for secure Lavalink (If auto node is true, then you can leave it blank.).
+MAX_PLAYLIST_SIZE = "100" # Max playlist size.
 
-SEARCH_ENGINE= "ytsearch" # ytsearch (YouTube Search), spsearch (Spotify Search), scsearch (SoundCloud Search) or ytmsearch (YouTube Music Search).
-=======
-LAVALINK_SECURE="false" # true for secure Lavalink(If auto node is true, then you can leave it blank.).
+MAX_QUEUE_SIZE = "100" # Max queue size.
 
-SEARCH_ENGINE="ytsearch" # ytsearch(YouTube Search), spsearch(Spotify Search), scsearch(SoundCloud Search) or ytmsearch(YouTube Music Search).
->>>>>>> 46499a62
+KEEP_ALIVE = "false" # true for keep alive in https://replit.com
 
-MAX_PLAYLIST_SIZE="100" # Max playlist size.
-
-MAX_QUEUE_SIZE="100" # Max queue size.
-
-KEEP_ALIVE="false" # true for keep alive in https://replit.com
-
-LOG_CHANNEL_ID="" # If you enter this, you will be able to receive the status of Lavalink nodes and guild join/leave logs through the corresponding channel.+LOG_CHANNEL_ID = "" # If you enter this, you will be able to receive the status of Lavalink nodes and guild join/leave logs through the corresponding channel.